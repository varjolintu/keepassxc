--- conflicted
+++ resolved
@@ -94,11 +94,8 @@
     m_defaults.insert("AutoSaveOnExit", false);
     m_defaults.insert("ShowToolbar", true);
     m_defaults.insert("MinimizeOnCopy", false);
-<<<<<<< HEAD
     m_defaults.insert("UseGroupIconOnEntryCreation", false);
-=======
     m_defaults.insert("ReloadBehavior", 0 /*always ask*/);
->>>>>>> e2d446e4
     m_defaults.insert("security/clearclipboard", true);
     m_defaults.insert("security/clearclipboardtimeout", 10);
     m_defaults.insert("security/lockdatabaseidle", false);
