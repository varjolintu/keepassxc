/*
 *  Copyright (C) 2010 Felix Geyer <debfx@fobos.de>
 *
 *  This program is free software: you can redistribute it and/or modify
 *  it under the terms of the GNU General Public License as published by
 *  the Free Software Foundation, either version 2 or (at your option)
 *  version 3 of the License.
 *
 *  This program is distributed in the hope that it will be useful,
 *  but WITHOUT ANY WARRANTY; without even the implied warranty of
 *  MERCHANTABILITY or FITNESS FOR A PARTICULAR PURPOSE.  See the
 *  GNU General Public License for more details.
 *
 *  You should have received a copy of the GNU General Public License
 *  along with this program.  If not, see <http://www.gnu.org/licenses/>.
 */

#ifndef KEEPASSX_CRYPTOHASH_H
#define KEEPASSX_CRYPTOHASH_H

#include <QByteArray>

class CryptoHashPrivate;

class CryptoHash
{
public:
    enum Algorithm
    {
        Sha256,
        Sha512
    };

    explicit CryptoHash(Algorithm algo, bool hmac = false);
    ~CryptoHash();
    void addData(const QByteArray& data);
<<<<<<< HEAD
    void reset();
=======
    QByteArray result() const;
>>>>>>> a070f1bc
    void setKey(const QByteArray& data);
    QByteArray result() const;

    static QByteArray hash(const QByteArray& data, Algorithm algo);
    static QByteArray hmac(const QByteArray& data, const QByteArray& key, Algorithm algo);

private:
    CryptoHashPrivate* const d_ptr;

    Q_DECLARE_PRIVATE(CryptoHash)
};

#endif // KEEPASSX_CRYPTOHASH_H<|MERGE_RESOLUTION|>--- conflicted
+++ resolved
@@ -34,13 +34,9 @@
     explicit CryptoHash(Algorithm algo, bool hmac = false);
     ~CryptoHash();
     void addData(const QByteArray& data);
-<<<<<<< HEAD
     void reset();
-=======
     QByteArray result() const;
->>>>>>> a070f1bc
     void setKey(const QByteArray& data);
-    QByteArray result() const;
 
     static QByteArray hash(const QByteArray& data, Algorithm algo);
     static QByteArray hmac(const QByteArray& data, const QByteArray& key, Algorithm algo);
