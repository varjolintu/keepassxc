--- conflicted
+++ resolved
@@ -68,14 +68,8 @@
         return false;
     }
 
-<<<<<<< HEAD
-    QByteArray hmacKey = KeePass2::hmacKey(m_masterSeed, m_db->transformedMasterKey());
+    QByteArray hmacKey = KeePass2::hmacKey(m_masterSeed, db->transformedMasterKey());
     if (headerHmac != CryptoHash::hmac(headerData, HmacBlockStream::getHmacKey(UINT64_MAX, hmacKey), CryptoHash::Sha256)) {
-=======
-    QByteArray hmacKey = KeePass2::hmacKey(m_masterSeed, db->transformedMasterKey());
-    if (headerHmac
-        != CryptoHash::hmac(headerData, HmacBlockStream::getHmacKey(UINT64_MAX, hmacKey), CryptoHash::Sha256)) {
->>>>>>> a070f1bc
         raiseError(tr("Wrong key or database file is corrupt. (HMAC mismatch)"));
         return false;
     }
