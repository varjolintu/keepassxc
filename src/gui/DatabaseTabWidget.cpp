--- conflicted
+++ resolved
@@ -194,12 +194,6 @@
 
 void DatabaseTabWidget::mergeDatabase()
 {
-<<<<<<< HEAD
-    QString filter = QString("%1 (*.kdbx);;%2 (*)").arg(tr("KeePass 2 Database"), tr("All files"));
-    const QString fileName = fileDialog()->getOpenFileName(this, tr("Merge database"), QString(), filter);
-    if (!fileName.isEmpty()) {
-        mergeDatabase(fileName);
-=======
     auto dbWidget = currentDatabaseWidget();
     if (dbWidget && dbWidget->currentMode() != DatabaseWidget::LockedMode) {
         QString filter = QString("%1 (*.kdbx);;%2 (*)").arg(tr("KeePass 2 Database"), tr("All files"));
@@ -208,7 +202,6 @@
         if (!fileName.isEmpty()) {
             mergeDatabase(fileName);
         }
->>>>>>> 6fe821c3
     }
 }
 
